--- conflicted
+++ resolved
@@ -13,13 +13,4 @@
 *~
 .#*
 .*.swp
-<<<<<<< HEAD
-.DS_store
-# The contents of the svn:ignoreproperty on the branch root.
-build
-temp
-dist
-_trial_temp
-=======
-.DS_store
->>>>>>> 4c5b0cd9
+.DS_store
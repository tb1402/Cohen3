--- conflicted
+++ resolved
@@ -45,13 +45,10 @@
         self.debug("url: %r" % self.url)
 
         def gotError(failure, url):
-<<<<<<< HEAD
             self.debug("error requesting %s" % url)
             self.debug(failure)
-=======
-            print "error requesting", url
-            print failure
->>>>>>> 7fc0452b
+            return failure
+            return failure
             return failure
 
         return getPage(self.url, postdata=payload, method="POST",
